import sbtrelease.Utilities._
import sbtunidoc.Plugin.UnidocKeys._
import ReleaseTransformations._
import com.typesafe.tools.mima.plugin.MimaPlugin.mimaDefaultSettings
import com.typesafe.tools.mima.plugin.MimaKeys.previousArtifact

lazy val buildSettings = Seq(
  organization := "org.spire-math",
  scalaVersion := "2.11.7",
  crossScalaVersions := Seq("2.10.5", "2.11.7")
)

lazy val commonSettings = Seq(
  scalacOptions ++= Seq(
    "-deprecation",
    "-encoding", "UTF-8",
    "-feature",
    "-language:existentials",
    "-language:higherKinds",
    "-language:implicitConversions",
    "-unchecked",
    "-Xfatal-warnings",
    "-Xlint",
    "-Yno-adapted-args",
    "-Ywarn-dead-code",
    "-Ywarn-numeric-widen",
    //"-Ywarn-value-discard", // fails with @sp on Unit
    "-Xfuture"
  ) ++ (CrossVersion.partialVersion(scalaVersion.value) match {
    case Some((2, 11)) => Seq("-Ywarn-unused-import")
    case _             => Seq.empty
  }),
  scalacOptions in (Compile, console) ~= (_ filterNot (_ == "-Ywarn-unused-import")),
  scalacOptions in (Test, console) := (scalacOptions in (Compile, console)).value,
  scalaJSStage in Test := FastOptStage,
  fork := false,
  parallelExecution in Test := false
)

lazy val algebraSettings = buildSettings ++ commonSettings ++ publishSettings

lazy val docSettings = Seq(
  autoAPIMappings := true,
  unidocProjectFilter in (ScalaUnidoc, unidoc) := inProjects(coreJVM, stdJVM, lawsJVM),
  site.addMappingsToSiteDir(mappings in (ScalaUnidoc, packageDoc), "api"),
  git.remoteRepo := "git@github.com:non/algebra.git"
)

lazy val aggregate = project.in(file("."))
  .settings(algebraSettings: _*)
  .settings(noPublishSettings: _*)
  .settings(unidocSettings: _*)
  .settings(site.settings: _*)
  .settings(ghpages.settings: _*)
  .settings(docSettings: _*)
  .aggregate(coreJVM, lawsJVM, macrosJVM, stdJVM)
  .dependsOn(coreJVM, lawsJVM, macrosJVM, stdJVM)
  .aggregate(coreJS, lawsJS, macrosJS, stdJS)
  .dependsOn(coreJS, lawsJS, macrosJS, stdJS)

lazy val core = crossProject.crossType(CrossType.Pure)
  .settings(moduleName := "algebra")
  .settings(mimaDefaultSettings: _*)
<<<<<<< HEAD
  // TODO: update this to a published stable version, e.g. 0.4.0
  //.settings(previousArtifact := Some("org.spire-math" %% "algebra" % "0.3.1"))
=======
>>>>>>> 3efbf5ea
  .settings(previousArtifact := None)
  .settings(algebraSettings: _*)
  .settings(sourceGenerators in Compile <+= (sourceManaged in Compile).map(Boilerplate.gen))

lazy val coreJVM = core.jvm 
lazy val coreJS = core.js

lazy val std = crossProject
  .dependsOn(core)
  .settings(moduleName := "algebra-std")
  .settings(algebraSettings: _*)

lazy val stdJVM = std.jvm 
lazy val stdJS = std.js

lazy val laws = crossProject
  .dependsOn(core, std, macros)
  .settings(moduleName := "algebra-laws")
  .settings(algebraSettings: _*)
  .settings(
    libraryDependencies ++= Seq(
      "org.scalacheck" %%% "scalacheck" % "1.12.4",
      "org.typelevel" %%% "discipline" % "0.4",
      "org.scalatest" %%% "scalatest" % "3.0.0-M7" % "test"
    )
  )

lazy val lawsJVM = laws.jvm 
lazy val lawsJS = laws.js

lazy val macros = crossProject.crossType(CrossType.Pure)
  .settings(moduleName := "algebra-macros")
  .settings(algebraSettings: _*)
  .settings(crossVersionSharedSources:_*)
  .settings(scalaMacroDependencies:_*)

lazy val macrosJVM = macros.jvm 
lazy val macrosJS = macros.js

lazy val publishSettings = Seq(
  homepage := Some(url("http://spire-math.org")),
  licenses := Seq("MIT" -> url("http://opensource.org/licenses/MIT")),
  autoAPIMappings := true,
  apiURL := Some(url("https://non.github.io/algebra/api/")),

  releaseCrossBuild := true,
  releasePublishArtifactsAction := PgpKeys.publishSigned.value,
  publishMavenStyle := true,
  publishArtifact in Test := false,
  pomIncludeRepository := Function.const(false),
  publishTo <<= (version).apply { v =>
    val nexus = "https://oss.sonatype.org/"

    if (v.trim.endsWith("SNAPSHOT"))
      Some("snapshots" at nexus + "content/repositories/snapshots")
    else
      Some("releases"  at nexus + "service/local/staging/deploy/maven2")
  },
  pomExtra := (
    <scm>
      <url>git@github.com:non/algebra.git</url>
      <connection>scm:git:git@github.com:non/algebra.git</connection>
    </scm>
    <developers>
      <developer>
        <id>johnynek</id>
        <name>P. Oscar Boykin</name>
        <url>https://github.com/johnynek/</url>
      </developer>
      <developer>
        <id>avibryant</id>
        <name>Avi Bryant</name>
        <url>https://github.com/avibryant/</url>
      </developer>
      <developer>
        <id>non</id>
        <name>Erik Osheim</name>
        <url>http://github.com/non/</url>
      </developer>
      <developer>
        <id>tixxit</id>
        <name>Tom Switzer</name>
        <url>http://github.com/tixxit/</url>
      </developer>
    </developers>
  ),
  releaseProcess := Seq[ReleaseStep](
    checkSnapshotDependencies,
    inquireVersions,
    runTest,
    setReleaseVersion,
    commitReleaseVersion,
    tagRelease,
    publishArtifacts,
    setNextVersion,
    commitNextVersion,
    ReleaseStep(action = Command.process("sonatypeReleaseAll", _)),
    pushChanges
  )
)

addCommandAlias("validate", ";compile;test;unidoc")

// Base Build Settings

lazy val noPublishSettings = Seq(
  publish := (),
  publishLocal := (),
  publishArtifact := false
)

def crossVersionSharedSources() =
  Seq(Compile, Test).map { sc =>
    (unmanagedSourceDirectories in sc) ++= {
      (unmanagedSourceDirectories in sc ).value.map {
        dir:File => new File(dir.getPath + "_" + scalaBinaryVersion.value)
      }
    }
  }

lazy val scalaMacroDependencies: Seq[Setting[_]] = Seq(
  libraryDependencies += "org.scala-lang" % "scala-reflect" % scalaVersion.value % "provided",
  libraryDependencies ++= {
    CrossVersion.partialVersion(scalaVersion.value) match {
      // if scala 2.11+ is used, quasiquotes are merged into scala-reflect
      case Some((2, scalaMajor)) if scalaMajor >= 11 => Seq()
      // in Scala 2.10, quasiquotes are provided by macro paradise
      case Some((2, 10)) =>
        Seq(
          compilerPlugin("org.scalamacros" % "paradise" % "2.1.0-M5" cross CrossVersion.full),
              "org.scalamacros" %% "quasiquotes" % "2.1.0-M5" cross CrossVersion.binary
        )
    }
  }
)

addCommandAlias("gitSnapshots", ";set version in ThisBuild := git.gitDescribedVersion.value.get + \"-SNAPSHOT\"")

// For Travis CI - see http://www.cakesolutions.net/teamblogs/publishing-artefacts-to-oss-sonatype-nexus-using-sbt-and-travis-ci
credentials ++= (for {
  username <- Option(System.getenv().get("SONATYPE_USERNAME"))
  password <- Option(System.getenv().get("SONATYPE_PASSWORD"))
} yield Credentials("Sonatype Nexus Repository Manager", "oss.sonatype.org", username, password)).toSeq<|MERGE_RESOLUTION|>--- conflicted
+++ resolved
@@ -61,12 +61,8 @@
 lazy val core = crossProject.crossType(CrossType.Pure)
   .settings(moduleName := "algebra")
   .settings(mimaDefaultSettings: _*)
-<<<<<<< HEAD
   // TODO: update this to a published stable version, e.g. 0.4.0
   //.settings(previousArtifact := Some("org.spire-math" %% "algebra" % "0.3.1"))
-=======
->>>>>>> 3efbf5ea
-  .settings(previousArtifact := None)
   .settings(algebraSettings: _*)
   .settings(sourceGenerators in Compile <+= (sourceManaged in Compile).map(Boilerplate.gen))
 
